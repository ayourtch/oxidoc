use std::fmt::{self, Display};
use std::path::{Path, PathBuf};
use syntax::ast;
use syntax::abi;
use syntax::codemap::Spanned;
use syntax::codemap::{Span};
use syntax::print::pprust;
use syntax::visit;

use ::errors::*;

#[derive(Eq, PartialEq, Debug, Serialize, Deserialize)]
enum Selector {
    OnModule,
    OnTrait,
    OnStruct,
}

#[derive(Eq, PartialEq, Debug, Serialize, Deserialize)]

/// Defines a path and identifier for a documentation item, as well as if it belongs to a struct, trait, or directly under a module.
#[derive(Eq, PartialEq, Debug, Serialize, Deserialize)]
pub struct DocSig {
    pub scope: Option<ModPath>,
    //pub selector: Option<Selector>,
    pub identifier: String,
}

impl Display for DocSig {
    fn fmt(&self, f: &mut fmt::Formatter) -> fmt::Result {
        let mut scope = match self.scope {
            Some(ref scope) => scope.clone(),
            None => ModPath(Vec::new())
        };
        scope.push(PathSegment{identifier: self.identifier.clone()});

        write!(f, "{}", scope.to_string())
    }
}

// There are redundant enums because we can't derive Serialize/Deserialize on ast's types.
#[derive(Debug, Serialize, Deserialize)]
pub enum Unsafety {
    Unsafe,
    Normal,
}

impl From<ast::Unsafety> for Unsafety {
    fn from(uns: ast::Unsafety) -> Unsafety {
        match uns {
            ast::Unsafety::Normal => Unsafety::Normal,
            ast::Unsafety::Unsafe => Unsafety::Unsafe,
        }
    }
}

#[derive(Debug, Serialize, Deserialize)]
pub enum Constness {
    Const,
    NotConst,
}

impl From<ast::Constness> for Constness {
    fn from(con: ast::Constness) -> Constness {
        match con {
            ast::Constness::Const    => Constness::Const,
            ast::Constness::NotConst => Constness::NotConst,
        }
    }
}

#[derive(Debug, Serialize, Deserialize)]
pub enum Visibility {
    Public,
    Private,
    Inherited,
}

impl From<ast::Visibility> for Visibility{
    fn from(vis: ast::Visibility) -> Visibility {
        match vis {
            ast::Visibility::Public    => Visibility::Public,
            ast::Visibility::Inherited => Visibility::Inherited,
            _                          => Visibility::Private,
        }
    }
}

#[derive(Debug, Serialize, Deserialize)]
pub enum Abi {
    // Single platform ABIs
    Cdecl,
    Stdcall,
    Fastcall,
    Vectorcall,
    Aapcs,
    Win64,
    SysV64,
    PtxKernel,
    Msp430Interrupt,

    // Multiplatform / generic ABIs
    Rust,
    C,
    System,
    RustIntrinsic,
    RustCall,
    PlatformIntrinsic,
    Unadjusted
}

impl From<abi::Abi> for Abi {
    fn from(abi: abi::Abi) -> Abi {
        match abi {
            abi::Abi::Cdecl             => Abi::Cdecl,
            abi::Abi::Stdcall           => Abi::Stdcall,
            abi::Abi::Fastcall          => Abi::Fastcall,
            abi::Abi::Vectorcall        => Abi::Vectorcall,
            abi::Abi::Aapcs             => Abi::Aapcs,
            abi::Abi::Win64             => Abi::Win64,
            abi::Abi::SysV64            => Abi::SysV64,
            abi::Abi::PtxKernel         => Abi::PtxKernel,
            abi::Abi::Msp430Interrupt   => Abi::Msp430Interrupt,
            abi::Abi::Rust              => Abi::Rust,
            abi::Abi::C                 => Abi::C,
            abi::Abi::System            => Abi::System,
            abi::Abi::RustIntrinsic     => Abi::RustIntrinsic,
            abi::Abi::RustCall          => Abi::RustCall,
            abi::Abi::PlatformIntrinsic => Abi::PlatformIntrinsic,
            abi::Abi::Unadjusted        => Abi::Unadjusted
        }
    }
}

#[derive(Debug, Serialize, Deserialize)]
pub enum FnKind {
    ItemFn,
    Method,
    MethodFromImpl,
    MethodFromTrait,
}

#[derive(PartialEq, Eq, Hash, Clone, Debug, Serialize, Deserialize)]
pub struct PathSegment {
    /// The identifier portion of this path segment.
    /// Only the string part of the identifier should be needed for the doc.
    pub identifier: String,

    // TODO: Type/lifetime parameters attached to this path.
    // pub parameters: Option<P<PathParameters>>,
}

impl Display for PathSegment {
    fn fmt(&self, f: &mut fmt::Formatter) -> fmt::Result {
        write!(f, "{}", self.identifier)
    }
}

#[derive(PartialEq, Eq, Hash, Clone, Debug, Serialize, Deserialize)]
pub struct ModPath(pub Vec<PathSegment>);

impl ModPath {
    pub fn from_ident(span: Span, ident: ast::Ident) -> ModPath {
        ModPath(
            ast::Path::from_ident(span, ident).segments.iter().map(
                |seg| PathSegment { identifier: pprust::ident_to_string(seg.identifier) }).collect()
        )
    }

    pub fn push(&mut self, seg: PathSegment) {
        self.0.push(seg);
    }

    pub fn pop(&mut self) {
        self.0.pop();
    }

    /// All but the final segment of the path.
    pub fn parent(&self) -> Option<ModPath> {
        let mut n = self.clone();
        if let Some(_) = n.0.pop() {
            Some(ModPath(n.0))
        } else {
            None
        }
    }

    /// The final segment of the path.
    pub fn name(&self) -> Option<PathSegment> {
        if let Some(seg) = self.0.iter().last() {
            Some(seg.clone())
        } else {
            None
        }
    }

    pub fn join(first: &ModPath, other: &ModPath) -> ModPath {
        let mut result = first.clone();
        result.0.extend(other.0.iter().cloned());
        result
    }

    pub fn to_path(&self) -> PathBuf {
        PathBuf::from(self.0.iter().fold(String::new(), |res, s| res + &s.identifier.clone() + "/"))
    }
}

impl From<String> for ModPath {
    fn from(s: String) -> ModPath {
        ModPath(s.split("::").map(|s| PathSegment { identifier: s.to_string() }).collect::<Vec<PathSegment>>())
    }
}

impl From<ast::Path> for ModPath {
    fn from(p: ast::Path) -> ModPath {
        ModPath(p.segments.iter().map(|s| PathSegment { identifier: pprust::ident_to_string(s.identifier) }).collect::<Vec<PathSegment>>())
    }
}

impl Display for ModPath {
    fn fmt(&self, f: &mut fmt::Formatter) -> fmt::Result {
        let s = self.0.iter().map(|i| i.identifier.clone()).collect::<Vec<String>>().join("::");

        write!(f, "{}", s)
    }
}

/// Holds the name and version of crate for generating doc directory name
#[derive(Clone, Debug, Serialize, Deserialize)]
pub struct Package {
    pub name: String,
    pub version: String,
}

/// Holds the TOML fields we care about when deserializing
#[derive(Clone, Debug, Serialize, Deserialize)]
pub struct CrateInfo {
    pub package: Package,
}

impl Display for CrateInfo {
    fn fmt(&self, f: &mut fmt::Formatter) -> fmt::Result {
        write!(f, "{}-{}", self.package.name, self.package.version)
    }
}

pub trait Documentable {
    fn get_info(&self, path: &ModPath) -> String;
}

<<<<<<< HEAD
impl Display for Document {
    fn fmt(&self, f: &mut fmt::Formatter) -> fmt::Result {
        self.render(f)
    }
}

/// All documentation information for a module.
#[derive(Debug, Serialize, Deserialize)]
pub struct ModuleDoc {
    pub crate_info: CrateInfo,
    pub path: ModPath,
    pub signature: String,
    pub docstring: String,

    pub module_docs: Vec<DocSig>,
    pub struct_docs: Vec<DocSig>,
    pub fn_docs: Vec<DocSig>,
}

impl Document for ModuleDoc {
    fn render(&self, f: &mut fmt::Formatter) -> fmt::Result {
        write!(f, r#"
(from crate {})
=== {}()
------------------------------------------------------------------------------
  {}

------------------------------------------------------------------------------

{}
"#, self.crate_info, self.path, self.signature, self.docstring)
    }
}

impl Display for ModuleDoc {
    fn fmt(&self, f: &mut fmt::Formatter) -> fmt::Result {
        self.render(f)
    }
}

/// All documentation information for a struct.
#[derive(Debug, Serialize, Deserialize)]
pub struct StructDoc {
=======
#[derive(Clone, Debug, Serialize, Deserialize)]
pub struct Document<T: Documentable> {
    pub doc: T,
>>>>>>> ef677a55
    pub crate_info: CrateInfo,
    pub path: ModPath,
    pub signature: String,
    pub docstring: String,
}

impl<T: Documentable> Document<T> {
    fn render(&self, f: &mut fmt::Formatter) -> fmt::Result {
        write!(f, r#"
(from crate {})
=== {}()
------------------------------------------------------------------------------
  {}

------------------------------------------------------------------------------

{}
"#, self.crate_info, self.doc.get_info(&self.path), self.signature, self.docstring)
    }
}

impl<T: Documentable> Display for Document<T> {
    fn fmt(&self, f: &mut fmt::Formatter) -> fmt::Result {
        self.render(f)
    }
}

/// All documentation information for a struct.
#[derive(Debug, Serialize, Deserialize)]
pub struct StructDoc_ {
    pub fn_docs: Vec<DocSig>,
}

impl Documentable for StructDoc_ {
    fn get_info(&self, path: &ModPath) -> String {
        path.to_string()
    }
}

pub type StructDoc = Document<StructDoc_>;

/// All documentation inormation for a function.
#[derive(Debug, Serialize, Deserialize)]
pub struct FnDoc_ {
    pub unsafety: Unsafety,
    pub constness: Constness,
    // TODO: Generics
    pub visibility: Visibility,
    pub abi: Abi,
    pub ty: FnKind,
}

<<<<<<< HEAD
impl Document for FnDoc {
    fn render(&self, f: &mut fmt::Formatter) -> fmt::Result {
        let info = match self.ty {
            FnKind::ItemFn => format!("{}()", self.path),
            FnKind::Method => format!("(impl on {})", self.path.parent().unwrap()),
            FnKind::MethodFromImpl => format!("(impl on {})", self.path.parent().unwrap()),
=======
impl Documentable for FnDoc_ {
    fn get_info(&self, path: &ModPath) -> String {
        match self.ty {
            FnKind::ItemFn => format!("{}()", path),
            FnKind::Method => format!("(impl on {})", path.parent().unwrap()),
            FnKind::MethodFromImpl => format!("(impl on {})", path.parent().unwrap()),
>>>>>>> ef677a55
            FnKind::MethodFromTrait => format!("<from trait>"),
        }
    }
}

pub type FnDoc = Document<FnDoc_>;<|MERGE_RESOLUTION|>--- conflicted
+++ resolved
@@ -15,8 +15,6 @@
     OnTrait,
     OnStruct,
 }
-
-#[derive(Eq, PartialEq, Debug, Serialize, Deserialize)]
 
 /// Defines a path and identifier for a documentation item, as well as if it belongs to a struct, trait, or directly under a module.
 #[derive(Eq, PartialEq, Debug, Serialize, Deserialize)]
@@ -248,66 +246,20 @@
     fn get_info(&self, path: &ModPath) -> String;
 }
 
-<<<<<<< HEAD
-impl Display for Document {
-    fn fmt(&self, f: &mut fmt::Formatter) -> fmt::Result {
-        self.render(f)
-    }
-}
-
-/// All documentation information for a module.
-#[derive(Debug, Serialize, Deserialize)]
-pub struct ModuleDoc {
+#[derive(Clone, Debug, Serialize, Deserialize)]
+pub struct Document<T: Documentable> {
+    pub doc: T,
     pub crate_info: CrateInfo,
     pub path: ModPath,
     pub signature: String,
     pub docstring: String,
-
-    pub module_docs: Vec<DocSig>,
-    pub struct_docs: Vec<DocSig>,
-    pub fn_docs: Vec<DocSig>,
-}
-
-impl Document for ModuleDoc {
-    fn render(&self, f: &mut fmt::Formatter) -> fmt::Result {
-        write!(f, r#"
-(from crate {})
-=== {}()
-------------------------------------------------------------------------------
-  {}
-
-------------------------------------------------------------------------------
-
-{}
-"#, self.crate_info, self.path, self.signature, self.docstring)
-    }
-}
-
-impl Display for ModuleDoc {
-    fn fmt(&self, f: &mut fmt::Formatter) -> fmt::Result {
-        self.render(f)
-    }
-}
-
-/// All documentation information for a struct.
-#[derive(Debug, Serialize, Deserialize)]
-pub struct StructDoc {
-=======
-#[derive(Clone, Debug, Serialize, Deserialize)]
-pub struct Document<T: Documentable> {
-    pub doc: T,
->>>>>>> ef677a55
-    pub crate_info: CrateInfo,
-    pub path: ModPath,
-    pub signature: String,
-    pub docstring: String,
 }
 
 impl<T: Documentable> Document<T> {
     fn render(&self, f: &mut fmt::Formatter) -> fmt::Result {
         write!(f, r#"
 (from crate {})
-=== {}()
+=== {}
 ------------------------------------------------------------------------------
   {}
 
@@ -349,24 +301,31 @@
     pub ty: FnKind,
 }
 
-<<<<<<< HEAD
-impl Document for FnDoc {
-    fn render(&self, f: &mut fmt::Formatter) -> fmt::Result {
-        let info = match self.ty {
-            FnKind::ItemFn => format!("{}()", self.path),
-            FnKind::Method => format!("(impl on {})", self.path.parent().unwrap()),
-            FnKind::MethodFromImpl => format!("(impl on {})", self.path.parent().unwrap()),
-=======
 impl Documentable for FnDoc_ {
     fn get_info(&self, path: &ModPath) -> String {
         match self.ty {
             FnKind::ItemFn => format!("{}()", path),
             FnKind::Method => format!("(impl on {})", path.parent().unwrap()),
             FnKind::MethodFromImpl => format!("(impl on {})", path.parent().unwrap()),
->>>>>>> ef677a55
             FnKind::MethodFromTrait => format!("<from trait>"),
         }
     }
 }
 
-pub type FnDoc = Document<FnDoc_>;+pub type FnDoc = Document<FnDoc_>;
+
+/// All documentation inormation for a module.
+#[derive(Debug, Serialize, Deserialize)]
+pub struct ModuleDoc_ {
+    pub fn_docs: Vec<DocSig>,
+    pub struct_docs: Vec<DocSig>,
+    pub module_docs: Vec<DocSig>,
+}
+
+impl Documentable for ModuleDoc_ {
+    fn get_info(&self, path: &ModPath) -> String {
+        path.to_string()
+    }
+}
+
+pub type ModuleDoc = Document<ModuleDoc_>;